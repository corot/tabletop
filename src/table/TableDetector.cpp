--- conflicted
+++ resolved
@@ -108,21 +108,13 @@
       nh.param("filter_planes", filter_planes_, false);
       nh.param("min_table_height", min_table_height_, 0.5);
       nh.param("max_table_height", max_table_height_, 1.0);
-<<<<<<< HEAD
-      nh.param("robot_frame", robot_frame_id_, std::string("/base_link"));
-      nh.param("sensor_frame", sensor_frame_id_, std::string(""));
-      if(sensor_frame_id_.empty()) {
-          ROS_ERROR("TableDetector ~sensor_frame is empty.");
-      }
-      ROS_ASSERT(!sensor_frame_id_.empty());
-=======
       if(!nh.getParam("robot_frame", robot_frame_id_)) {
           ROS_ERROR("%s: Could not get param for robot_frame!", __PRETTY_FUNCTION__);
       }
       if(!nh.getParam("sensor_frame", sensor_frame_id_)) {
           ROS_ERROR("%s: Could not get param for sensor_frame!", __PRETTY_FUNCTION__);
       }
->>>>>>> 8230eae5
+      ROS_ASSERT(!sensor_frame_id_.empty());
 
       double max_angle_diff;
       double table_normal_x;
