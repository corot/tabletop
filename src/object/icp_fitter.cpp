--- conflicted
+++ resolved
@@ -79,41 +79,11 @@
         const std::string & ns) const
 {
     visualization_msgs::Marker marker;
-<<<<<<< HEAD
-    if(id >= 42000 && id != 12345 || id == 12346) {
-        id -= 42000;
-        marker.color.g = 1.0;
-        marker.type = visualization_msgs::Marker::POINTS;
-        for(int i = 0; i < cluster.size(); i++) {
-            geometry_msgs::Point pt;
-            pt.x = cluster[i].x();
-            pt.y = cluster[i].y();
-            pt.z = cluster[i].z();
-            marker.points.push_back(pt);
-        }
-        marker.scale.x = 0.01;
-        marker.scale.y = 0.01;
-        marker.scale.z = 0.01;
-    } else {
-        marker.scale.x = 1.0;
-        marker.scale.y = 1.0;
-        marker.scale.z = 1.0;
-        shape_tools::constructMarkerFromShape(mesh_, marker); // assumes this was initialized from mesh
-    }
-
-    std::string sensor_frame_id;
-    ros::NodeHandle nh("~");
-    nh.param("sensor_frame", sensor_frame_id, std::string(""));
-    ROS_ASSERT(!sensor_frame_id.empty());
-
-    marker.header.frame_id = sensor_frame_id;
-=======
     marker.scale.x = 1.0;
     marker.scale.y = 1.0;
     marker.scale.z = 1.0;
     shape_tools::constructMarkerFromShape(mesh_, marker); // assumes this was initialized from mesh
     marker.header.frame_id = sensor_frame_id_;
->>>>>>> 8230eae5
     marker.id = id;
     marker.ns = ns;
     marker.action = visualization_msgs::Marker::ADD;
