/*
 * Software License Agreement (BSD License)
 *
 *  Copyright (c) 2012, Willow Garage, Inc.
 *  All rights reserved.
 *
 *  Redistribution and use in source and binary forms, with or without
 *  modification, are permitted provided that the following conditions
 *  are met:
 *
 *   * Redistributions of source code must retain the above copyright
 *     notice, this list of conditions and the following disclaimer.
 *   * Redistributions in binary form must reproduce the above
 *     copyright notice, this list of conditions and the following
 *     disclaimer in the documentation and/or other materials provided
 *     with the distribution.
 *   * Neither the name of Willow Garage, Inc. nor the names of its
 *     contributors may be used to endorse or promote products derived
 *     from this software without specific prior written permission.
 *
 *  THIS SOFTWARE IS PROVIDED BY THE COPYRIGHT HOLDERS AND CONTRIBUTORS
 *  "AS IS" AND ANY EXPRESS OR IMPLIED WARRANTIES, INCLUDING, BUT NOT
 *  LIMITED TO, THE IMPLIED WARRANTIES OF MERCHANTABILITY AND FITNESS
 *  FOR A PARTICULAR PURPOSE ARE DISCLAIMED. IN NO EVENT SHALL THE
 *  COPYRIGHT OWNER OR CONTRIBUTORS BE LIABLE FOR ANY DIRECT, INDIRECT,
 *  INCIDENTAL, SPECIAL, EXEMPLARY, OR CONSEQUENTIAL DAMAGES (INCLUDING,
 *  BUT NOT LIMITED TO, PROCUREMENT OF SUBSTITUTE GOODS OR SERVICES;
 *  LOSS OF USE, DATA, OR PROFITS; OR BUSINESS INTERRUPTION) HOWEVER
 *  CAUSED AND ON ANY THEORY OF LIABILITY, WHETHER IN CONTRACT, STRICT
 *  LIABILITY, OR TORT (INCLUDING NEGLIGENCE OR OTHERWISE) ARISING IN
 *  ANY WAY OUT OF THE USE OF THIS SOFTWARE, EVEN IF ADVISED OF THE
 *  POSSIBILITY OF SUCH DAMAGE.
 *
 */

#ifndef TABLETOP_OBJECT_DETECTOR_H_
#define TABLETOP_OBJECT_DETECTOR_H_

// Author(s): Marius Muja and Matei Ciocarlie

#include <tabletop_object_detector/exhaustive_fit_detector.h>
#include <tabletop_object_detector/iterative_distance_fitter.h>
#include <tabletop_object_detector/icp_fitter.h>

#include <string>

#include <opencv2/flann/flann.hpp>
#include <visualization_msgs/MarkerArray.h>
#include <ros/ros.h>

namespace tabletop_object_detector
{
class TabletopObjectRecognizer
{
  private:
    //! The instance of the detector used for all detecting tasks
    ExhaustiveFitDetector detector_;

    //! The threshold for merging two models that were fit very close to each other
    double fit_merge_threshold_;
    ros::Publisher pubMarker_;
    std::string fitter_type_;

    std::string sensor_frame_id_;

    double getConfidence (double score) const
    {
      return (1.0 - (1.0 - score) * (1.0 - score));
    }
    double getScore(double confidence) const
    {
        return 1.0 - sqrt(1 - confidence);
    }
  public:
    //! Subscribes to and advertises topics; initializes fitter
    TabletopObjectRecognizer()
    {
      detector_ = ExhaustiveFitDetector();
      //initialize operational flags
      fit_merge_threshold_ = 0.02;

      ros::NodeHandle nh;
      pubMarker_ = nh.advertise<visualization_msgs::MarkerArray>("object_detection_marker", 1);

      ros::NodeHandle nhPriv("~");
      nhPriv.param("fitter_type", fitter_type_, std::string("iterative_translation"));
      if(!nhPriv.getParam("sensor_frame", sensor_frame_id_)) {
          ROS_WARN("%s: Could not get parameter for sensor_frame.", __PRETTY_FUNCTION__);
      }
    }

    //! Empty stub
    ~TabletopObjectRecognizer()
    {
    }

    void
    clearObjects()
    {
      detector_.clearObjects();
    }

    void
    addObject(int model_id, const shape_msgs::Mesh & mesh)
    {
        if(fitter_type_ == "iterative_translation")
            detector_.addObject<IterativeTranslationFitter>(model_id, mesh);
        else if(fitter_type_ == "icp")
            detector_.addObject<IcpFitter>(model_id, mesh);
        else if(fitter_type_ == "icp_2d")
            detector_.addObject<IcpFitter2d>(model_id, mesh);
        else
            ROS_WARN("%s: Unknown fitter type: %s", __PRETTY_FUNCTION__, fitter_type_.c_str());
    }

    /** Structure used a return type for objectDetection */
    struct TabletopResult
    {
      geometry_msgs::Pose pose_;
      float confidence_;
      int object_id_;
      std::vector<cv::Vec3f> cloud_;
      size_t cloud_index_;
    };

    visualization_msgs::Marker createClusterMarker(const std::vector<cv::Vec3f> & cluster, int id,
            const geometry_msgs::Pose & cluster_pose)
    {
        std::string sensor_frame_id;
        ros::NodeHandle nh("~");
        nh.param("sensor_frame", sensor_frame_id, std::string(""));
        ROS_ASSERT(!sensor_frame_id.empty());

        visualization_msgs::Marker marker;
<<<<<<< HEAD
        marker.header.frame_id = sensor_frame_id;
=======
        marker.header.frame_id = sensor_frame_id_;
>>>>>>> 8230eae5
        marker.ns = "clusters";
        marker.id = id;
        marker.type = visualization_msgs::Marker::POINTS;
        marker.action = visualization_msgs::Marker::ADD;
        marker.pose = cluster_pose;
        marker.scale.x = 0.01;
        marker.scale.y = 0.01;
        marker.scale.z = 0.01;
        marker.color.a = 1.0;
        marker.color.r = 0.5 + 0.5 * drand48();
        marker.color.g = 0.5 + 0.5 * drand48();
        marker.color.b = 0.5 + 0.5 * drand48();
        for(int i = 0; i < cluster.size(); i++) {
            geometry_msgs::Point pt;
            pt.x = cluster[i][0];
            pt.y = cluster[i][1];
            pt.z = cluster[i][2];
            marker.points.push_back(pt);
        }
        return marker;
    }

    /*! Performs the detection on each of the clusters, and populates the returned message.
     */
    void
    objectDetection(std::vector<std::vector<cv::Vec3f> > &clusters,
            const std::vector<geometry_msgs::Pose> & cluster_poses,
            float confidence_cutoff,
            bool perform_fit_merge, std::vector<TabletopResult > &results)
    {
      //do the model fitting part
      std::vector<size_t> cluster_model_indices;
      std::vector<std::vector<ModelFitInfo> > raw_fit_results(clusters.size());
      std::vector<cv::flann::Index> search(clusters.size());
      cluster_model_indices.resize(clusters.size(), -1);
      int num_models = 1;
      visualization_msgs::MarkerArray ma;
      for (size_t i = 0; i < clusters.size(); i++)
      {
        cluster_model_indices[i] = i;
        cv::Mat features = cv::Mat(clusters[i]).reshape(1);
        search[i].build(features, cv::flann::KDTreeIndexParams());

        raw_fit_results[i] = detector_.fitBestModels(clusters[i], cluster_poses[i],
                std::max(1, num_models), search[i], getScore(confidence_cutoff));
        ma.markers.push_back(createClusterMarker(clusters[i], i, cluster_poses[i]));
      }
      pubMarker_.publish(ma);

      //merge models that were fit very close to each other
      if (perform_fit_merge)
      {
        size_t i = 0;
        while (i < clusters.size())
        {
          //if cluster i has already been merged continue
          if (cluster_model_indices[i] != (int) i || raw_fit_results.at(i).empty())
          {
            i++;
            continue;
          }

          size_t j;
          for (j = i + 1; j < clusters.size(); j++)
          {
            //if cluster j has already been merged continue
            if (cluster_model_indices[j] != (int) j)
              continue;
            //if there are no fits, merge based on cluster vs. fit
//            if (raw_fit_results.at(j).empty())
//            {
//              if (fitClusterDistance<typename pcl::PointCloud<PointType> >(raw_fit_results.at(i).at(0), *clusters[j])
//                  < fit_merge_threshold_)
//                break;
//              else
//                continue;
//            }
            //else merge based on fits
            if (!raw_fit_results.at(j).empty() && fitDistance(raw_fit_results.at(i).at(0), raw_fit_results.at(j).at(0)) < fit_merge_threshold_)
              break;
          }          
          if (j < clusters.size())
          {
            //merge cluster j into i
            clusters[i].insert(clusters[i].end(), clusters[j].begin(), clusters[j].end());
            //delete fits for cluster j so we ignore it from now on
            raw_fit_results.at(j).clear();
            //fits for cluster j now point at fit for cluster i
            cluster_model_indices[j] = i;
            //refit cluster i
            raw_fit_results.at(i) = detector_.fitBestModels(clusters[i], cluster_poses[i],
                    std::max(1, num_models), search[i], getScore(confidence_cutoff));
          }
          else
          {
            i++;
          }
        }
      }

      // Merge clusters together
      for (size_t i = 0; i < cluster_model_indices.size(); i++)
      {
        if ((cluster_model_indices[i] != int(i)) || (raw_fit_results[i].empty()))
          continue;

        double confidence = getConfidence (raw_fit_results[i][0].getScore());

        if (confidence < confidence_cutoff)
          continue;

        TabletopResult result;
        result.object_id_ = raw_fit_results[i][0].getModelId();
        result.pose_ = raw_fit_results[i][0].getPose();
        result.confidence_ = confidence;
        result.cloud_ = clusters[i];
        result.cloud_index_ = i;

        results.push_back(result);
      }
    }

    //-------------------- Misc -------------------

    //! Helper function that returns the distance along the plane between two fit models
    double
    fitDistance(const ModelFitInfo &m1, const ModelFitInfo &m2)
    {
      double dx = m1.getPose().position.x - m2.getPose().position.x;
      double dy = m1.getPose().position.y - m2.getPose().position.y;
      double d = dx * dx + dy * dy;
      return sqrt(d);
    }

    template<class PointCloudType>
    double
    fitClusterDistance(const ModelFitInfo &m, const PointCloudType &cluster)
    {
      double dist = 100.0 * 100.0;
      double mx = m.getPose().position.x;
      double my = m.getPose().position.y;
      for (size_t i = 0; i < cluster.points.size(); i++)
      {
        double dx = cluster.points[i].x - mx;
        double dy = cluster.points[i].y - my;
        double d = dx * dx + dy * dy;
        dist = std::min(d, dist);
      }
      return sqrt(dist);
    }
  };
}

#endif /* TABLETOP_OBJECT_DETECTOR_H_ */<|MERGE_RESOLUTION|>--- conflicted
+++ resolved
@@ -85,7 +85,7 @@
       ros::NodeHandle nhPriv("~");
       nhPriv.param("fitter_type", fitter_type_, std::string("iterative_translation"));
       if(!nhPriv.getParam("sensor_frame", sensor_frame_id_)) {
-          ROS_WARN("%s: Could not get parameter for sensor_frame.", __PRETTY_FUNCTION__);
+          ROS_ERROR("%s: Could not get parameter for sensor_frame.", __PRETTY_FUNCTION__);
       }
     }
 
@@ -126,17 +126,8 @@
     visualization_msgs::Marker createClusterMarker(const std::vector<cv::Vec3f> & cluster, int id,
             const geometry_msgs::Pose & cluster_pose)
     {
-        std::string sensor_frame_id;
-        ros::NodeHandle nh("~");
-        nh.param("sensor_frame", sensor_frame_id, std::string(""));
-        ROS_ASSERT(!sensor_frame_id.empty());
-
         visualization_msgs::Marker marker;
-<<<<<<< HEAD
-        marker.header.frame_id = sensor_frame_id;
-=======
         marker.header.frame_id = sensor_frame_id_;
->>>>>>> 8230eae5
         marker.ns = "clusters";
         marker.id = id;
         marker.type = visualization_msgs::Marker::POINTS;
